--- conflicted
+++ resolved
@@ -191,15 +191,9 @@
    * @param flags The flags for this value.
    * @return The value of the cell.
    */
-<<<<<<< HEAD
-  private static long extractIntegerValue(final byte[] values,
-                                          final int value_idx,
-                                          final byte flags) {
-=======
   static long extractIntegerValue(final byte[] values,
                                   final int value_idx,
                                   final byte flags) {
->>>>>>> 69bf6fec
     switch (flags & Const.LENGTH_MASK) {
       case 7: return Bytes.getLong(values, value_idx);
       case 3: return Bytes.getInt(values, value_idx);
@@ -219,15 +213,9 @@
    * @param flags The flags for this value.
    * @return The value of the cell.
    */
-<<<<<<< HEAD
-  private static double extractFloatingPointValue(final byte[] values,
-                                                  final int value_idx,
-                                                  final byte flags) {
-=======
   static double extractFloatingPointValue(final byte[] values,
                                           final int value_idx,
                                           final byte flags) {
->>>>>>> 69bf6fec
     switch (flags & Const.LENGTH_MASK) {
       case 7: return Double.longBitsToDouble(Bytes.getLong(values, value_idx));
       case 3: return Float.intBitsToFloat(Bytes.getInt(values, value_idx));
@@ -302,19 +290,11 @@
   public long longValue(int i) {
     if (!isInteger(i)) {
       throw new ClassCastException("value #" + i + " is not a long in " + this);
-<<<<<<< HEAD
     }
     final Iterator it = new Iterator();
     while (i-- >= 0) {
       it.next();
     }
-=======
-    }
-    final Iterator it = new Iterator();
-    while (i-- >= 0) {
-      it.next();
-    }
->>>>>>> 69bf6fec
     return it.longValue();
   }
 
@@ -337,7 +317,6 @@
       return longValue(i);
     } else {
       return doubleValue(i);
-<<<<<<< HEAD
     }
   }
 
@@ -348,8 +327,6 @@
     long hash = 0;
     for (int i = key.length - 1; i >= 0; i--) {
       hash = 31 * hash + key[i];
-=======
->>>>>>> 69bf6fec
     }
     return hash;
   }
