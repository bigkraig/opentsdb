// This file is part of OpenTSDB.
// Copyright (C) 2010  The OpenTSDB Authors.
//
// This program is free software: you can redistribute it and/or modify it
// under the terms of the GNU Lesser General Public License as published by
// the Free Software Foundation, either version 3 of the License, or (at your
// option) any later version.  This program is distributed in the hope that it
// will be useful, but WITHOUT ANY WARRANTY; without even the implied warranty
// of MERCHANTABILITY or FITNESS FOR A PARTICULAR PURPOSE.  See the GNU Lesser
// General Public License for more details.  You should have received a copy
// of the GNU Lesser General Public License along with this program.  If not,
// see <http://www.gnu.org/licenses/>.
package net.opentsdb.tools;

import java.util.ArrayList;
import java.util.Arrays;
import java.util.Date;
import java.util.Map;

import org.hbase.async.Bytes;
import org.hbase.async.DeleteRequest;
import org.hbase.async.HBaseClient;
import org.hbase.async.KeyValue;
import org.hbase.async.Scanner;

import net.opentsdb.core.IllegalDataException;
<<<<<<< HEAD
=======
import net.opentsdb.core.Internal;
>>>>>>> 69bf6fec
import net.opentsdb.core.Query;
import net.opentsdb.core.TSDB;

/**
 * Tool to dump the data straight from HBase.
 * Useful for debugging data induced problems.
 */
final class DumpSeries {

  /** Prints usage and exits with the given retval. */
  private static void usage(final ArgP argp, final String errmsg,
                            final int retval) {
    System.err.println(errmsg);
    System.err.println("Usage: scan"
        + " [--delete|--import] START-DATE [END-DATE] query [queries...]\n"
        + "To see the format in which queries should be written, see the help"
        + " of the 'query' command.\n"
        + "The --import flag changes the format in which the output is printed"
        + " to use a format suiteable for the 'import' command instead of the"
        + " default output format, which better represents how the data is"
        + " stored in HBase.\n"
        + "The --delete flag will delete every row matched by the query."
        + "  This flag implies --import.");
    System.err.print(argp.usage());
    System.exit(retval);
  }

  public static void main(String[] args) throws Exception {
    ArgP argp = new ArgP();
    CliOptions.addCommon(argp);
    argp.addOption("--import", "Prints the rows in a format suitable for"
                   + " the 'import' command.");
    argp.addOption("--delete", "Deletes rows as they are scanned.");
    args = CliOptions.parse(argp, args);
    if (args == null) {
      usage(argp, "Invalid usage.", 1);
    } else if (args.length < 3) {
      usage(argp, "Not enough arguments.", 2);
    }

    final HBaseClient client = CliOptions.clientFromOptions(argp);
    final byte[] table = argp.get("--table", "tsdb").getBytes();
    final TSDB tsdb = new TSDB(client, argp.get("--table", "tsdb"),
                               argp.get("--uidtable", "tsdb-uid"));
    final boolean delete = argp.has("--delete");
    final boolean importformat = delete || argp.has("--import");
    argp = null;
    try {
      doDump(tsdb, client, table, delete, importformat, args);
    } finally {
      tsdb.shutdown().joinUninterruptibly();
    }
  }

  private static void doDump(final TSDB tsdb,
                             final HBaseClient client,
                             final byte[] table,
                             final boolean delete,
                             final boolean importformat,
                             final String[] args) throws Exception {
    final ArrayList<Query> queries = new ArrayList<Query>();
    CliQuery.parseCommandLineQuery(args, tsdb, queries, null, null);

    final StringBuilder buf = new StringBuilder();
    for (final Query query : queries) {
      final Scanner scanner = Internal.getScanner(query);
      ArrayList<ArrayList<KeyValue>> rows;
      while ((rows = scanner.nextRows().joinUninterruptibly()) != null) {
        for (final ArrayList<KeyValue> row : rows) {
          buf.setLength(0);
          final byte[] key = row.get(0).key();
          final long base_time = Internal.baseTime(tsdb, key);
          final String metric = Internal.metricName(tsdb, key);
          // Print the row key.
          if (!importformat) {
            buf.append(Arrays.toString(key))
              .append(' ')
              .append(metric)
              .append(' ')
              .append(base_time)
              .append(" (").append(date(base_time)).append(") ");
            try {
              buf.append(Internal.getTags(tsdb, key));
            } catch (RuntimeException e) {
              buf.append(e.getClass().getName() + ": " + e.getMessage());
            }
            buf.append('\n');
            System.out.print(buf);
          }

          // Print individual cells.
          buf.setLength(0);
          if (!importformat) {
            buf.append("  ");
          }
          for (final KeyValue kv : row) {
            // Discard everything or keep initial spaces.
            buf.setLength(importformat ? 0 : 2);
            formatKeyValue(buf, tsdb, importformat, kv, base_time, metric);
            buf.append('\n');
            System.out.print(buf);
          }

          if (delete) {
            final DeleteRequest del = new DeleteRequest(table, key);
            client.delete(del);
          }
        }
      }
    }
  }

  static void formatKeyValue(final StringBuilder buf,
                             final TSDB tsdb,
                             final KeyValue kv,
                             final long base_time) {
    formatKeyValue(buf, tsdb, true, kv, base_time,
                   Internal.metricName(tsdb, kv.key()));
  }

  private static void formatKeyValue(final StringBuilder buf,
                                     final TSDB tsdb,
                                     final boolean importformat,
                                     final KeyValue kv,
                                     final long base_time,
                                     final String metric) {
    if (importformat) {
      buf.append(metric).append(' ');
    }
    final byte[] qualifier = kv.qualifier();
    final byte[] cell = kv.value();
    if (qualifier.length != 2 && cell[cell.length - 1] != 0) {
      throw new IllegalDataException("Don't know how to read this value:"
        + Arrays.toString(cell) + " found in " + kv
        + " -- this compacted value might have been written by a future"
        + " version of OpenTSDB, or could be corrupt.");
    }
    final int nvalues = qualifier.length / 2;
    final boolean multi_val = nvalues != 1 && !importformat;
    if (multi_val) {
      buf.append(Arrays.toString(qualifier))
        .append(' ').append(Arrays.toString(cell))
        .append(" = ").append(nvalues).append(" values:");
    }

    final String tags;
    if (importformat) {
      final StringBuilder tagsbuf = new StringBuilder();
      for (final Map.Entry<String, String> tag
<<<<<<< HEAD
           : Core.getTags(tsdb, kv.key()).entrySet()) {
=======
           : Internal.getTags(tsdb, kv.key()).entrySet()) {
>>>>>>> 69bf6fec
        tagsbuf.append(' ').append(tag.getKey())
          .append('=').append(tag.getValue());
      }
      tags = tagsbuf.toString();
    } else {
      tags = null;
    }

    int value_offset = 0;
    for (int i = 0; i < nvalues; i++) {
      if (multi_val) {
        buf.append("\n    ");
      }
      final short qual = Bytes.getShort(qualifier, i * 2);
      final byte flags = (byte) qual;
      final int value_len = (flags & 0x7) + 1;
      final short delta = (short) ((0x0000FFFF & qual) >>> 4);
      if (importformat) {
        buf.append(base_time + delta).append(' ');
      } else {
        final byte[] v = multi_val
          ? Arrays.copyOfRange(cell, value_offset, value_offset + value_len)
          : cell;
        buf.append(Arrays.toString(Bytes.fromShort(qual)))
           .append(' ')
           .append(Arrays.toString(v))
           .append('\t')
           .append(delta)
           .append('\t');
      }
      if ((qual & 0x8) == 0x8) {
        buf.append(importformat ? "" : "f ")
<<<<<<< HEAD
           .append(Core.extractFloatingPointValue(cell, value_offset, flags));
      } else {
        buf.append(importformat ? "" : "l ")
           .append(Core.extractIntegerValue(cell, value_offset, flags));
=======
           .append(Internal.extractFloatingPointValue(cell, value_offset, flags));
      } else {
        buf.append(importformat ? "" : "l ")
           .append(Internal.extractIntegerValue(cell, value_offset, flags));
>>>>>>> 69bf6fec
      }
      if (importformat) {
        buf.append(tags);
        if (nvalues > 1 && i + 1 < nvalues) {
          buf.append('\n').append(metric).append(' ');
        }
      } else {
        buf.append('\t')
           .append(base_time + delta)
           .append(" (").append(date(base_time + delta)).append(')');
      }
      value_offset += value_len;
    }
  }

  /** Transforms a UNIX timestamp into a human readable date.  */
  static String date(final long timestamp) {
    return new Date(timestamp * 1000).toString();
  }

}<|MERGE_RESOLUTION|>--- conflicted
+++ resolved
@@ -24,10 +24,7 @@
 import org.hbase.async.Scanner;
 
 import net.opentsdb.core.IllegalDataException;
-<<<<<<< HEAD
-=======
 import net.opentsdb.core.Internal;
->>>>>>> 69bf6fec
 import net.opentsdb.core.Query;
 import net.opentsdb.core.TSDB;
 
@@ -177,11 +174,7 @@
     if (importformat) {
       final StringBuilder tagsbuf = new StringBuilder();
       for (final Map.Entry<String, String> tag
-<<<<<<< HEAD
-           : Core.getTags(tsdb, kv.key()).entrySet()) {
-=======
            : Internal.getTags(tsdb, kv.key()).entrySet()) {
->>>>>>> 69bf6fec
         tagsbuf.append(' ').append(tag.getKey())
           .append('=').append(tag.getValue());
       }
@@ -214,17 +207,10 @@
       }
       if ((qual & 0x8) == 0x8) {
         buf.append(importformat ? "" : "f ")
-<<<<<<< HEAD
-           .append(Core.extractFloatingPointValue(cell, value_offset, flags));
-      } else {
-        buf.append(importformat ? "" : "l ")
-           .append(Core.extractIntegerValue(cell, value_offset, flags));
-=======
            .append(Internal.extractFloatingPointValue(cell, value_offset, flags));
       } else {
         buf.append(importformat ? "" : "l ")
            .append(Internal.extractIntegerValue(cell, value_offset, flags));
->>>>>>> 69bf6fec
       }
       if (importformat) {
         buf.append(tags);
